#
# @file    .travis.yml
# @brief   Travis CI configuration file for MOCCASIN
# @author  Harold Gomez
# @author  Michael Hucka
#
# This software is part of MOCCASIN, the Model ODE Converter for Creating
# Automated SBML INteroperability. Visit https://github.com/sbmlteam/moccasin/.

language: python

python:
    - "2.7"

cache:
    # Based on https://docs.travis-ci.com/user/caching/, the default is 3 min.
<<<<<<< HEAD
    # Set it to 2 hrs because our py.test tests take a very long time.
    timeout: 7200
=======
    # Set it to 96 hrs because our libsbml dependency doesn't change quickly,
    # but it does take a very long time to install that particular pip package.
    timeout: 345600
>>>>>>> f2002f66
    pip: true
    directories:
        - $HOME/.cache/pip

before_cache:
  - rm -f $HOME/.cache/pip/log/debug.log

<<<<<<< HEAD
virtualenv:
    system_site_packages: true

before_install:
    - sudo wget http://download.opensuse.org/repositories/home:fbergman:libsbml/xUbuntu_14.04/Release.key
    - sudo apt-key add - < Release.key  
    - sudo sh -c "echo 'deb http://download.opensuse.org/repositories/home:/fbergman:/libsbml/xUbuntu_14.04/ /' >> /etc/apt/sources.list.d/python-libsbml.list"
    - sudo apt-key update
    - sudo apt-get update -qq
    - sudo apt-get install -y libxml2-dev
    - sudo apt-get install -y libz-dev
    - sudo apt-get install -y libbz2-dev
    - sudo apt-get install -y --force-yes python-libsbml

install: 
    - pip install -r requirements.txt --use-mirrors --download-cache "$HOME/.cache"
=======
sudo: false

virtualenv:
    system_site_packages: true

install: 
    - pip install -U pip wheel
    - pip install --requirement=$TRAVIS_BUILD_DIR/requirements.txt
    - pip install python-libsbml
>>>>>>> f2002f66
    - pip install coverage
    - pip install coveralls

env:
    - TEST_CASES=tests/converter_test
    - TEST_CASES=tests/evaluate_test
    - TEST_CASES=tests/syntax_test

script: 
    - coverage run setup.py test -t $TEST_CASES

after_success:
    coveralls<|MERGE_RESOLUTION|>--- conflicted
+++ resolved
@@ -14,14 +14,9 @@
 
 cache:
     # Based on https://docs.travis-ci.com/user/caching/, the default is 3 min.
-<<<<<<< HEAD
-    # Set it to 2 hrs because our py.test tests take a very long time.
-    timeout: 7200
-=======
     # Set it to 96 hrs because our libsbml dependency doesn't change quickly,
     # but it does take a very long time to install that particular pip package.
     timeout: 345600
->>>>>>> f2002f66
     pip: true
     directories:
         - $HOME/.cache/pip
@@ -29,24 +24,6 @@
 before_cache:
   - rm -f $HOME/.cache/pip/log/debug.log
 
-<<<<<<< HEAD
-virtualenv:
-    system_site_packages: true
-
-before_install:
-    - sudo wget http://download.opensuse.org/repositories/home:fbergman:libsbml/xUbuntu_14.04/Release.key
-    - sudo apt-key add - < Release.key  
-    - sudo sh -c "echo 'deb http://download.opensuse.org/repositories/home:/fbergman:/libsbml/xUbuntu_14.04/ /' >> /etc/apt/sources.list.d/python-libsbml.list"
-    - sudo apt-key update
-    - sudo apt-get update -qq
-    - sudo apt-get install -y libxml2-dev
-    - sudo apt-get install -y libz-dev
-    - sudo apt-get install -y libbz2-dev
-    - sudo apt-get install -y --force-yes python-libsbml
-
-install: 
-    - pip install -r requirements.txt --use-mirrors --download-cache "$HOME/.cache"
-=======
 sudo: false
 
 virtualenv:
@@ -56,7 +33,6 @@
     - pip install -U pip wheel
     - pip install --requirement=$TRAVIS_BUILD_DIR/requirements.txt
     - pip install python-libsbml
->>>>>>> f2002f66
     - pip install coverage
     - pip install coveralls
 
